--- conflicted
+++ resolved
@@ -2,7 +2,6 @@
 
 ## Unreleased
 
-<<<<<<< HEAD
 ## 2.11.0 (2024-08-07)
 
 - added: `EdgeCurrencyTools.getDisplayPublicKeys` to get the master public keys for a wallet.
@@ -17,12 +16,10 @@
 
 - fixed: Work with React Native bridgeless mode on iOS and Android.
 
-=======
 ## 2.9.1-1 (2024-08-07)
 
 - added: `EdgeCurrencyConfig.getTokenId` to create a tokenId from an EdgeToken
 
->>>>>>> da863935
 ## 2.9.1 (2024-07-24)
 
 - fixed: Edge case for filtering transactions with empty txs (zero amount & fee)
