// @flow

import { assert, expect } from 'chai'
import { describe, it } from 'mocha'
import { base64 } from 'rfc4648'

import {
  type EdgeAccount,
  fakeUser,
  makeFakeContexts
} from '../../../src/index.js'
import { makeAssertLog } from '../../assert-log.js'
import { expectRejection } from '../../expect-rejection.js'
import { makeFakeCurrency } from '../../fake-plugins/fake-currency.js'

const contextOptions = {
  apiKey: '',
  appId: '',
  localFakeUser: true,
  plugins: [makeFakeCurrency()]
}

function findWallet (walletInfos, type) {
  return walletInfos.find(info => info.type === type)
}

describe('account', function () {
  it('calls callbacks', async function () {
    const [context] = await makeFakeContexts(contextOptions)
    const log = makeAssertLog()

    const account = await context.loginWithPIN(fakeUser.username, fakeUser.pin)
    account.watch('allKeys', () => log('called'))
    log.assert([])
    await account.createWallet('wallet:fakecoin')
    log.assert(['called'])
  })

  it('find repo', async function () {
    const [context] = await makeFakeContexts(contextOptions)
    const account = await context.loginWithPIN(fakeUser.username, fakeUser.pin)

    const { allKeys } = account
    const accountRepo = findWallet(allKeys, 'account-repo:co.airbitz.wallet')
    if (!accountRepo) throw new Error('Missing repo')
    assert.equal(accountRepo.keys.syncKey, base64.stringify(fakeUser.syncKey))
    assert(findWallet(allKeys, 'account-repo:blah') == null)
  })

  it('attach repo', async function () {
    const [context] = await makeFakeContexts(contextOptions)
    const account = await context.loginWithPIN(fakeUser.username, fakeUser.pin)

    const keys = {
      dataKey: 'fa57',
      syncKey: 'f00d'
    }
    const id = await account.createWallet('account-repo:blah', keys)
    const info = account.allKeys.find(info => info.id === id)
    if (!info) throw new Error('Missing key info')
    assert.deepEqual(info.keys, keys)
  })

  it('create wallet', async function () {
    const [context] = await makeFakeContexts(contextOptions)
    const account = await context.loginWithPIN(fakeUser.username, fakeUser.pin)

    const id = await account.createWallet('wallet:fakecoin')
    const info = account.allKeys.find(info => info.id === id)
    if (!info) throw new Error('Missing key info')
    assert.equal(info.keys.fakeKey, 'FakePrivateKey')
  })

  it('create currency wallet', async function () {
    const [context] = await makeFakeContexts(contextOptions)
    const account: EdgeAccount = await context.loginWithPIN(
      fakeUser.username,
      fakeUser.pin
    )

    const wallet = await account.createCurrencyWallet('wallet:fakecoin', {
      name: 'test wallet',
      fiatCurrencyCode: 'iso:JPY'
    })
    assert.equal(wallet.name, 'test wallet')
    assert.equal(wallet.fiatCurrencyCode, 'iso:JPY')
  })

  it('list keys', async function () {
    const [context] = await makeFakeContexts(contextOptions)
    const account = await context.loginWithPIN(fakeUser.username, fakeUser.pin)

    const allTypes = account.allKeys.map(info => info.type)
    expect(allTypes).deep.equals([
      'wallet:bitcoin',
      'account-repo:co.airbitz.wallet',
      'wallet:fakecoin',
      'wallet:fakecoin'
    ])

    const allAppIds = account.allKeys.map(info => info.appIds)
    expect(allAppIds).deep.equals([[''], [''], [''], ['test-child']])
  })

  it('list active wallet ids', async function () {
    const [context] = await makeFakeContexts(contextOptions)
    const account = await context.loginWithPIN(fakeUser.username, fakeUser.pin)

    const ids = account.activeWalletIds
    expect(ids).deep.equals([
      'narfavJN4rp9ZzYigcRj1i0vrU2OAGGp4+KksAksj54=',
      '3ZR9nMKd0vpZgEcSbehoBsLoLlFWMJhBbsxTs/d/jqA='
    ])
  })

  it('list currency plugins', async function () {
    const [context] = await makeFakeContexts(contextOptions)
    const account = await context.loginWithPIN(fakeUser.username, fakeUser.pin)

    expect(Object.keys(account.currencyConfig)).deep.equals(['testcoin'])
    const config = account.currencyConfig['testcoin']
    expect(config.currencyInfo.pluginName).equals('testcoin')
  })

  it('change currency plugin settings', async function () {
    const [context] = await makeFakeContexts(contextOptions)
    const account1 = await context.loginWithPIN(fakeUser.username, fakeUser.pin)

    const settings = {
      testSetting: 'some important string'
    }
    const config1 = account1.currencyConfig['testcoin']
    await config1.changeUserSettings(settings)
    expect(config1.userSettings).deep.equals(settings)

    // Log in again, and the setting should still be there:
    const account2 = await context.loginWithPIN(fakeUser.username, fakeUser.pin)
    const config2 = account2.currencyConfig['testcoin']
    expect(config2.userSettings).deep.equals(settings)
  })

  it('change swap plugin settings', async function () {
    const [context] = await makeFakeContexts({
      ...contextOptions,
      shapeshiftKey: 'fake-key',
<<<<<<< HEAD
      changellyInit: { apiKey: 'fake-key', secret: 'fake-secret' },
      faastInit: { affiliateId: 'fake-id', affiliateMargin: 0.5 }
=======
      changeNowKey: 'fake-key',
      changellyInit: { apiKey: 'fake-key', secret: 'fake-secret' }
>>>>>>> 316a272c
    })
    const account1 = await context.loginWithPIN(fakeUser.username, fakeUser.pin)

    // Check the initial settings:
<<<<<<< HEAD
    expect(account1.swapConfig).has.keys('changelly', 'shapeshift', 'faast')
=======
    expect(account1.swapConfig).has.keys('changelly', 'shapeshift', 'changenow')
>>>>>>> 316a272c
    const config1 = account1.swapConfig.shapeshift
    expect(config1.swapInfo.pluginName).equals('shapeshift')
    expect(config1.needsActivation).equals(true)
    expect(config1.userSettings).equals(void 0)

    // Change the settings:
    const settings = {
      accessToken: 'fake-token',
      refreshToken: 'fake-token'
    }
    await config1.changeUserSettings(settings)
    expect(config1.userSettings).deep.equals(settings)
    expect(config1.needsActivation).equals(false)

    // Log in again, and the setting should still be there:
    const account2 = await context.loginWithPIN(fakeUser.username, fakeUser.pin)
    const config2 = account2.swapConfig.shapeshift
    expect(config2.userSettings).deep.equals(settings)
    expect(config1.needsActivation).equals(false)
  })

  it('disable swap plugin', async function () {
    const [context] = await makeFakeContexts({
      ...contextOptions,
      changellyInit: { apiKey: 'fake-key', secret: 'fake-secret' }
    })

    // Check the initial settings:
    const account1 = await context.loginWithPIN(fakeUser.username, fakeUser.pin)
    const config1 = account1.swapConfig.changelly
    expect(config1.enabled).equals(true)
    await config1.changeEnabled(false)
    expect(config1.enabled).equals(false)

    // Log in again, and the setting should still be there:
    const account2 = await context.loginWithPIN(fakeUser.username, fakeUser.pin)
    const config2 = account2.swapConfig.changelly
    expect(config2.enabled).equals(false)
    await config2.changeEnabled(true)
    expect(config2.enabled).equals(true)
  })

  it('change key state', async function () {
    const [context] = await makeFakeContexts(contextOptions)
    const account = await context.loginWithPIN(fakeUser.username, fakeUser.pin)

    await account.changeWalletStates({
      'l3A0+Sx7oNFmrmRa1eefkCxbF9Y3ya9afVadVOBLgT8=': { sortIndex: 1 },
      'JN4meEIJO05QhDMN3QZd48Qh7F1xHUpUmy2oEhg9DdY=': { deleted: true },
      'narfavJN4rp9ZzYigcRj1i0vrU2OAGGp4+KksAksj54=': { sortIndex: 0 }
    })
    await account.changeWalletStates({
      'narfavJN4rp9ZzYigcRj1i0vrU2OAGGp4+KksAksj54=': { archived: true }
    })
    const allKeys = account.allKeys
    assert.equal(allKeys[0].sortIndex, 1)
    assert.equal(allKeys[1].deleted, true)
    assert.equal(allKeys[2].sortIndex, 0)
    assert.equal(allKeys[2].archived, true)
  })

  it('split wallet', async function () {
    const [context] = await makeFakeContexts(contextOptions)
    const account = await context.loginWithPIN(fakeUser.username, fakeUser.pin)

    const fakecoinWallet = account.getFirstWalletInfo('wallet:fakecoin')
    if (!fakecoinWallet) throw new Error('Missing wallet')

    // We should be able to split another type:
    expect(
      await account.listSplittableWalletTypes(fakecoinWallet.id)
    ).deep.equals(['wallet:tulipcoin'])

    // Do the split:
    await account.splitWalletInfo(fakecoinWallet.id, 'wallet:tulipcoin')
    const tulipWallet = account.getFirstWalletInfo('wallet:tulipcoin')
    if (!tulipWallet) throw new Error('Missing wallet')

    // Check the keys:
    expect(fakecoinWallet.keys.dataKey).equals(tulipWallet.keys.dataKey)
    expect(fakecoinWallet.keys.fakecoinKey).equals(
      tulipWallet.keys.tulipcoinKey
    )

    // Now that the wallet is split, we can't split again:
    expect(
      await account.listSplittableWalletTypes(fakecoinWallet.id)
    ).deep.equals([])

    // Splitting back should not work:
    await expectRejection(
      account.splitWalletInfo(tulipWallet.id, 'wallet:fakecoin'),
      'Error: This wallet has already been split'
    )
  })

  it('hides keys', async function () {
    const [context] = await makeFakeContexts({
      ...contextOptions,
      hideKeys: true
    })
    const account = await context.loginWithPIN(fakeUser.username, fakeUser.pin)

    // Sensitive properties don't work:
    expect(() => account.loginKey).throw()

    // Changing credentials doesn't work:
    await expectRejection(
      account.changePassword('password'),
      'Error: Not available when `hideKeys` is enabled'
    )

    // The wallet list is sanitized:
    for (const info of account.allKeys) {
      expect(info.keys).deep.equals({})
    }

    // Test ethereum address hack:
    const id = await account.createWallet('wallet:ethereum', {
      ethereumKey:
        '0xbe8b70e1ae1200b0b8825bc027a4420b84bfd29ed6174d10d4470352ce2d4351'
    })
    const info = account.allKeys.find(info => info.id === id)
    if (!info) throw new Error('Missing key info')
    expect(info.keys.ethereumAddress).equals(
      '0x3b441e6D24Fd429e5A1F7EBd311F52aded6C4E89'
    )
  })

  it('logout', async function () {
    const log = makeAssertLog()
    const [context] = await makeFakeContexts(contextOptions)
    const account = await context.loginWithPIN(fakeUser.username, fakeUser.pin)

    account.watch('loggedIn', loggedIn => log(loggedIn))
    await account.logout()
    log.assert(['false'])
    expect(account.loggedIn).equals(false)
    expect(account.username).equals('js test 0')
  })
})<|MERGE_RESOLUTION|>--- conflicted
+++ resolved
@@ -143,22 +143,19 @@
     const [context] = await makeFakeContexts({
       ...contextOptions,
       shapeshiftKey: 'fake-key',
-<<<<<<< HEAD
+      changeNowKey: 'fake-key',
       changellyInit: { apiKey: 'fake-key', secret: 'fake-secret' },
       faastInit: { affiliateId: 'fake-id', affiliateMargin: 0.5 }
-=======
-      changeNowKey: 'fake-key',
-      changellyInit: { apiKey: 'fake-key', secret: 'fake-secret' }
->>>>>>> 316a272c
     })
     const account1 = await context.loginWithPIN(fakeUser.username, fakeUser.pin)
 
     // Check the initial settings:
-<<<<<<< HEAD
-    expect(account1.swapConfig).has.keys('changelly', 'shapeshift', 'faast')
-=======
-    expect(account1.swapConfig).has.keys('changelly', 'shapeshift', 'changenow')
->>>>>>> 316a272c
+    expect(account1.swapConfig).has.keys(
+      'changelly',
+      'shapeshift',
+      'changenow',
+      'faast'
+    )
     const config1 = account1.swapConfig.shapeshift
     expect(config1.swapInfo.pluginName).equals('shapeshift')
     expect(config1.needsActivation).equals(true)
