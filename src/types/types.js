// @flow

import { type Disklet, type DiskletFolder } from 'disklet'
import { type Subscriber } from 'yaob'

// ---------------------------------------------------------------------
// io types
// ---------------------------------------------------------------------

// Node.js randomBytes function:
export type EdgeRandomFunction = (bytes: number) => Uint8Array

// The only subset of `Console` that Edge core uses:
export type EdgeConsole = {
  error(...data: Array<any>): void,
  info(...data: Array<any>): void,
  warn(...data: Array<any>): void
}

// The scrypt function Edge expects:
export type EdgeScryptFunction = (
  data: Uint8Array,
  salt: Uint8Array,
  n: number,
  r: number,
  p: number,
  dklen: number
) => Promise<Uint8Array>

export type EdgeSecp256k1 = {
  publicKeyCreate: (
    privateKey: Uint8Array,
    compressed: boolean
  ) => Promise<string>,
  privateKeyTweakAdd: (
    privateKey: Uint8Array,
    tweak: Uint8Array
  ) => Promise<Uint8Array>,
  publicKeyTweakAdd: (
    publicKey: Uint8Array,
    tweak: Uint8Array,
    compressed: boolean
  ) => Promise<Uint8Array>
}

export type EdgePbkdf2 = {
  deriveAsync: (
    key: Uint8Array,
    salt: Uint8Array,
    iter: number,
    len: number,
    algo: string
  ) => Promise<Uint8Array>
}

/**
 * Access to platform-specific resources.
 * The core never talks to the outside world on its own,
 * but always goes through this object.
 */
export type EdgeIo = {
  // Crypto:
  +random: EdgeRandomFunction,
  +scrypt: EdgeScryptFunction,
  // TODO: Make these two non-optional, providing JS versions as needed:
  +secp256k1?: EdgeSecp256k1,
  +pbkdf2?: EdgePbkdf2,

  // Local io:
  +console: EdgeConsole,
  +disklet: Disklet,

  // Networking:
  +fetch: typeof fetch,
  +Socket?: typeof net$Socket, // Still optional (no browser version)
  +TLSSocket?: typeof tls$TLSSocket, // Still optional (no browser version)
  +WebSocket: typeof WebSocket
}

export type EdgeCorePluginOptions = {
  io: EdgeIo
}

export type EdgePluginEnvironment = {
  io: EdgeIo,
  initOptions?: Object, // Load-time options (like API keys)
  userSettings?: Object // User-adjustable settings
}

// ---------------------------------------------------------------------
// key types
// ---------------------------------------------------------------------

export type EdgeWalletInfo = {
  id: string,
  type: string,
  keys: any
}

export type EdgeWalletInfoFull = {
  appIds: Array<string>,
  archived: boolean,
  deleted: boolean,
  id: string,
  keys: any,
  sortIndex: number,
  type: string
}

export type EdgeWalletState = {
  archived?: boolean,
  deleted?: boolean,
  sortIndex?: number
}

export type EdgeWalletStates = {
  [walletId: string]: EdgeWalletState
}

// ---------------------------------------------------------------------
// currency types
// ---------------------------------------------------------------------

// currency info -------------------------------------------------------

export type EdgeDenomination = {
  name: string,
  multiplier: string,
  symbol?: string
}

export type EdgeMetaToken = {
  currencyCode: string,
  currencyName: string,
  denominations: Array<EdgeDenomination>,
  contractAddress?: string,
  symbolImage?: string
}

export type EdgeCurrencyInfo = {
  // Basic currency information:
  currencyCode: string,
  currencyName: string,
  pluginName: string,
  denominations: Array<EdgeDenomination>,
  walletTypes: Array<string>,
  requiredConfirmations?: number,

  // Configuration options:
  defaultSettings: any,
  metaTokens: Array<EdgeMetaToken>,

  // Explorers:
  addressExplorer: string,
  blockExplorer?: string,
  transactionExplorer: string,

  // Images:
  symbolImage?: string,
  symbolImageDarkMono?: string
}

// spending ------------------------------------------------------------

export type EdgeMetadata = {
  name?: string,
  category?: string,
  notes?: string,
  amountFiat?: number,
  bizId?: number,
  miscJson?: string
}

export type EdgeNetworkFee = {
  +currencyCode: string,
  +nativeAmount: string
}

export type EdgeTransaction = {
  txid: string,
  date: number,
  currencyCode: string,
  blockHeight: number,
  nativeAmount: string,
  networkFee: string,
  ourReceiveAddresses: Array<string>,
  signedTx: string,
  parentNetworkFee?: string,
  metadata?: EdgeMetadata,
  otherParams: any,
  wallet?: EdgeCurrencyWallet // eslint-disable-line no-use-before-define
}

export type EdgeSpendTarget = {
  currencyCode?: string,
  destWallet?: EdgeCurrencyWallet, // eslint-disable-line no-use-before-define
  publicAddress?: string,
  nativeAmount?: string,
  destMetadata?: EdgeMetadata,
  otherParams?: Object
}

export type EdgePaymentProtocolInfo = {
  domain: string,
  memo: string,
  merchant: string,
  nativeAmount: string,
  spendTargets: Array<EdgeSpendTarget>
}

export type EdgeSpendInfo = {
  currencyCode?: string,
  noUnconfirmed?: boolean,
  privateKeys?: Array<string>,
  spendTargets: Array<EdgeSpendTarget>,
  nativeAmount?: string,
  quoteFor?: string,
  networkFeeOption?: string, // 'high' | 'standard' | 'low' | 'custom',
  customNetworkFee?: any, // Some kind of currency-specific JSON
  metadata?: EdgeMetadata,
  otherParams?: Object
}

// query data ----------------------------------------------------------

export type EdgeDataDump = {
  walletId: string,
  walletType: string,
  pluginType: string,
  data: {
    [dataCache: string]: any
  }
}

export type EdgeFreshAddress = {
  publicAddress: string,
  segwitAddress?: string,
  legacyAddress?: string
}

export type EdgeTokenInfo = {
  currencyCode: string,
  currencyName: string,
  contractAddress: string,
  multiplier: string
}

export type EdgeTxidMap = { [txid: string]: number }

// URI -----------------------------------------------------------------

export type EdgeParsedUri = {
  token?: EdgeTokenInfo,
  privateKeys?: Array<string>,
  publicAddress?: string,
  legacyAddress?: string,
  segwitAddress?: string,
  nativeAmount?: string,
  currencyCode?: string,
  metadata?: EdgeMetadata,
  bitIDURI?: string,
  bitIDDomain?: string,
  bitIDCallbackUri?: string,
  paymentProtocolUrl?: string,
  returnUri?: string,
  uniqueIdentifier?: string, // Ripple payment id
  bitidPaymentAddress?: string, // Experimental
  bitidKycProvider?: string, // Experimental
  bitidKycRequest?: string // Experimental
}

export type EdgeEncodeUri = {
  publicAddress: string,
  segwitAddress?: string,
  legacyAddress?: string,
  nativeAmount?: string,
  label?: string,
  message?: string
}

// options -------------------------------------------------------------

export type EdgeCurrencyCodeOptions = {
  currencyCode?: string
}

export type EdgeUnusedOptions = {}

export type EdgeGetTransactionsOptions = {
  currencyCode?: string,
  startIndex?: number,
  startEntries?: 100,
  startDate?: number,
  endDate?: number,
  searchString?: string,
  returnIndex?: number,
  returnEntries?: number,
  denomination?: string
}

// engine --------------------------------------------------------------

export type EdgeCurrencyEngineCallbacks = {
  +onBlockHeightChanged: (blockHeight: number) => void,
  +onTransactionsChanged: (abcTransactions: Array<EdgeTransaction>) => void,
  +onBalanceChanged: (currencyCode: string, nativeBalance: string) => void,
  +onAddressesChecked: (progressRatio: number) => void,
  +onTxidsChanged: (txids: EdgeTxidMap) => void
}

export type EdgeCurrencyEngineOptions = {
  callbacks: EdgeCurrencyEngineCallbacks,
  walletLocalDisklet: Disklet,
  walletLocalEncryptedDisklet: Disklet,
  optionalSettings?: any,

  // Deprecated:
  walletLocalFolder: DiskletFolder,
  walletLocalEncryptedFolder: DiskletFolder
}

export type EdgeCurrencyEngine = {
  startEngine(): Promise<mixed>,
  killEngine(): Promise<mixed>,
  getBlockHeight(): number,
  enableTokens(tokens: Array<string>): Promise<mixed>,
  disableTokens(tokens: Array<string>): Promise<mixed>,
  getEnabledTokens(): Promise<Array<string>>,
  addCustomToken(token: EdgeTokenInfo): Promise<mixed>,
  getTokenStatus(token: string): boolean,
  getBalance(options: EdgeCurrencyCodeOptions): string,
  getNumTransactions(options: EdgeCurrencyCodeOptions): number,
  getTransactions(
    options: EdgeGetTransactionsOptions
  ): Promise<Array<EdgeTransaction>>,
  getFreshAddress(options: EdgeCurrencyCodeOptions): EdgeFreshAddress,
  addGapLimitAddresses(
    addresses: Array<string>,
    options: EdgeUnusedOptions
  ): void,
  isAddressUsed(address: string, options: EdgeUnusedOptions): boolean,
  makeSpend(abcSpendInfo: EdgeSpendInfo): Promise<EdgeTransaction>,
  +sweepPrivateKeys?: (abcSpendInfo: EdgeSpendInfo) => Promise<EdgeTransaction>,
  signTx(abcTransaction: EdgeTransaction): Promise<EdgeTransaction>,
  broadcastTx(abcTransaction: EdgeTransaction): Promise<EdgeTransaction>,
  saveTx(abcTransaction: EdgeTransaction): Promise<mixed>,
  resyncBlockchain(): Promise<mixed>,
  dumpData(): EdgeDataDump,
  +getPaymentProtocolInfo?: (
    paymentProtocolUrl: string
  ) => Promise<EdgePaymentProtocolInfo>,
  getDisplayPrivateSeed(): string | null,
  getDisplayPublicSeed(): string | null,
  getTxids?: () => EdgeTxidMap,

  +otherMethods?: Object
}

// currency plugin -----------------------------------------------------

export type EdgeBitcoinPrivateKeyOptions = {
  format?: string,
  coinType?: number,
  account?: number
}

export type EdgeCreatePrivateKeyOptions = {} | EdgeBitcoinPrivateKeyOptions

export type EdgeCurrencyPlugin = {
  +pluginName: string,
  +currencyInfo: EdgeCurrencyInfo,
  createPrivateKey(walletType: string, opts?: EdgeCreatePrivateKeyOptions): any, // TODO: Fix flow to allow Promise annotation
  derivePublicKey(walletInfo: EdgeWalletInfo): any, // TODO: Fix flow to allow Promise annotation
  makeEngine(
    walletInfo: EdgeWalletInfo,
    options: EdgeCurrencyEngineOptions
  ): Promise<EdgeCurrencyEngine>,
  parseUri(uri: string): EdgeParsedUri | Promise<EdgeParsedUri>,
  encodeUri(obj: EdgeEncodeUri): string | Promise<string>,
  +getSplittableTypes?: (walletInfo: EdgeWalletInfo) => Array<string>,
  +changeSettings?: (settings: Object) => Promise<mixed>,

  +otherMethods?: Object
}

export type EdgeCurrencyPluginFactory = {
  +pluginType: 'currency',
  +pluginName: string,
  makePlugin(opts: EdgeCorePluginOptions): Promise<EdgeCurrencyPlugin>
}

// wallet --------------------------------------------------------------

export type EdgeBalances = { [currencyCode: string]: string }

export type EdgeReceiveAddress = EdgeFreshAddress & {
  metadata: EdgeMetadata,
  nativeAmount: string
}

export type EdgeCurrencyWalletEvents = {
  newTransactions: Array<EdgeTransaction>,
  transactionsChanged: Array<EdgeTransaction>
}

export type EdgeCurrencyWallet = {
  +on: Subscriber<EdgeCurrencyWalletEvents>,
  +watch: Subscriber<EdgeCurrencyWallet>,

  // Data store:
  +id: string,
  +keys: any,
  +type: string,
  +disklet: Disklet,
  +localDisklet: Disklet,
  sync(): Promise<mixed>,

  // Wallet keys:
  +displayPrivateSeed: string | null,
  +displayPublicSeed: string | null,

  // Wallet name:
  +name: string | null,
  renameWallet(name: string): Promise<mixed>,

  // Fiat currency option:
  +fiatCurrencyCode: string,
  setFiatCurrencyCode(fiatCurrencyCode: string): Promise<mixed>,

  // Currency info:
  +currencyInfo: EdgeCurrencyInfo,
  nativeToDenomination(
    nativeAmount: string,
    currencyCode: string
  ): Promise<string>,
  denominationToNative(
    denominatedAmount: string,
    currencyCode: string
  ): Promise<string>,

  // Chain state:
  +balances: EdgeBalances,
  +blockHeight: number,
  +syncRatio: number,

  // Running state:
  startEngine(): Promise<mixed>,
  stopEngine(): Promise<mixed>,

  // Token management:
  enableTokens(tokens: Array<string>): Promise<mixed>,
  disableTokens(tokens: Array<string>): Promise<mixed>,
  getEnabledTokens(): Promise<Array<string>>,
  addCustomToken(token: EdgeTokenInfo): Promise<mixed>,

  // Transactions:
  getNumTransactions(opts?: EdgeCurrencyCodeOptions): Promise<number>,
  getTransactions(
    options?: EdgeGetTransactionsOptions
  ): Promise<Array<EdgeTransaction>>,
  getReceiveAddress(
    opts?: EdgeCurrencyCodeOptions
  ): Promise<EdgeReceiveAddress>,
  saveReceiveAddress(receiveAddress: EdgeReceiveAddress): Promise<mixed>,
  lockReceiveAddress(receiveAddress: EdgeReceiveAddress): Promise<mixed>,
  makeSpend(spendInfo: EdgeSpendInfo): Promise<EdgeTransaction>,
  signTx(tx: EdgeTransaction): Promise<EdgeTransaction>,
  broadcastTx(tx: EdgeTransaction): Promise<EdgeTransaction>,
  saveTx(tx: EdgeTransaction): Promise<mixed>,
  sweepPrivateKeys(edgeSpendInfo: EdgeSpendInfo): Promise<EdgeTransaction>,
  saveTxMetadata(
    txid: string,
    currencyCode: string,
    metadata: EdgeMetadata
  ): Promise<mixed>,
  getMaxSpendable(spendInfo: EdgeSpendInfo): Promise<string>,
  getPaymentProtocolInfo(
    paymentProtocolUrl: string
  ): Promise<EdgePaymentProtocolInfo>,

  // Wallet management:
  resyncBlockchain(): Promise<mixed>,
  dumpData(): Promise<EdgeDataDump>,
  getDisplayPrivateSeed(): string | null,
  getDisplayPublicSeed(): string | null,

  // Data exports:
  exportTransactionsToQBO(opts: EdgeGetTransactionsOptions): Promise<string>,
  exportTransactionsToCSV(opts: EdgeGetTransactionsOptions): Promise<string>,

  // URI handling:
  parseUri(uri: string): Promise<EdgeParsedUri>,
  encodeUri(obj: EdgeEncodeUri): Promise<string>,

  +otherMethods: Object,

  // Deprecated API's:
  getBalance(opts?: EdgeCurrencyCodeOptions): string,
  getBlockHeight(): number
}

// ---------------------------------------------------------------------
// swap plugin
// ---------------------------------------------------------------------

export type EdgeSwapInfo = {
  +displayName: string,
  +pluginName: string,

  +quoteUri?: string, // The quoteId would be appended to this
  +supportEmail: string
}

export type EdgeSwapQuoteOptions = {
  fromCurrencyCode: string,
  fromWallet: EdgeCurrencyWallet,
  nativeAmount: string,
  quoteFor: 'from' | 'to',
  toCurrencyCode: string,
  toWallet: EdgeCurrencyWallet
}

export type EdgeSwapPluginQuote = {
  +fromNativeAmount: string,
  +toNativeAmount: string,
  +networkFee: EdgeNetworkFee,
  +destinationAddress: string,

  +pluginName: string,
  +expirationDate?: Date,
  +quoteId?: string,

  approve(): Promise<EdgeTransaction>,
  close(): Promise<mixed>
}

export type EdgeSwapTools = {
  +needsActivation: boolean,

  changeUserSettings(userSettings: Object): Promise<mixed>,
  fetchCurrencies(): Promise<Array<string>>,
  fetchQuote(opts: EdgeSwapQuoteOptions): Promise<EdgeSwapPluginQuote>
}

export type EdgeSwapPlugin = {
  +pluginType: 'swap',
  +swapInfo: EdgeSwapInfo,

  makeTools(env: EdgePluginEnvironment): Promise<EdgeSwapTools>
}

// ---------------------------------------------------------------------
// rate plugin
// ---------------------------------------------------------------------

export type EdgeExchangePairHint = {
  fromCurrency: string,
  toCurrency: string
}

export type EdgeExchangePair = {
  fromCurrency: string,
  toCurrency: string,
  rate: number
}

export type EdgeExchangePlugin = {
  +exchangeInfo: { exchangeName: string },

  fetchExchangeRates(
    pairHints: Array<EdgeExchangePairHint>
  ): Promise<Array<EdgeExchangePair>>
}

export type EdgeExchangePluginFactory = {
  +pluginType: 'exchange',
  makePlugin(opts: EdgeCorePluginOptions): Promise<EdgeExchangePlugin>
}

// ---------------------------------------------------------------------
// account
// ---------------------------------------------------------------------

export type EdgeAccountCallbacks = {
  +onDataChanged?: () => mixed,
  +onKeyListChanged?: () => mixed,
  +onLoggedOut?: () => mixed,
  +onOtpDrift?: (drift: number) => mixed,
  +onRemoteOtpChange?: () => mixed,
  +onRemotePasswordChange?: () => mixed,

  // Currency wallet callbacks:
  +onAddressesChecked?: (walletId: string, progressRatio: number) => mixed,
  +onBalanceChanged?: (
    walletId: string,
    currencyCode: string,
    nativeBalance: string
  ) => mixed,
  +onBlockHeightChanged?: (walletId: string, blockHeight: number) => mixed,
  +onNewTransactions?: (
    walletId: string,
    abcTransactions: Array<EdgeTransaction>
  ) => mixed,
  +onTransactionsChanged?: (
    walletId: string,
    abcTransactions: Array<EdgeTransaction>
  ) => mixed,
  +onWalletDataChanged?: (walletId: string) => mixed,
  +onWalletNameChanged?: (walletId: string, name: string | null) => mixed
}

export type EdgeAccountOptions = {
  otp?: string,
  callbacks?: EdgeAccountCallbacks
}

// currencies ----------------------------------------------------------

export type EdgeCreateCurrencyWalletOptions = {
  fiatCurrencyCode?: string,
  name?: string,

  // Used to tell the currency plugin what keys to create:
  keyOptions?: EdgeCreatePrivateKeyOptions,

  // Used to copy wallet keys between accounts:
  keys?: {}
}

export type EdgeCurrencyConfig = {
  +watch: Subscriber<EdgeCurrencyConfig>,

  +currencyInfo: EdgeCurrencyInfo,
  +otherMethods: Object,
  +userSettings: Object,

  changeUserSettings(settings: Object): Promise<mixed>
}

export type EthereumTransaction = {
  chainId: number, // Not part of raw data, but needed for signing
  nonce: string,
  gasPrice: string,
  gasLimit: string,
  to: string,
  value: string,
  data: string,
  // The transaction is unsigned, so these are not present:
  v?: string,
  r?: string,
  s?: string
}

// rates ---------------------------------------------------------------

export type EdgeRateCacheEvents = {
  update: mixed
}

export type EdgeRateCache = {
  +on: Subscriber<EdgeRateCacheEvents>,

  convertCurrency(
    fromCurrency: string,
    toCurrency: string,
    amount: number
  ): Promise<number>
}

// swap ----------------------------------------------------------------

/**
 * Information and settings for a currency swap plugin.
 */
export type EdgeSwapConfig = {
  +watch: Subscriber<EdgeSwapConfig>,

  +enabled: boolean,
  +needsActivation: boolean,
  +swapInfo: EdgeSwapInfo,
  +userSettings: Object,

  changeEnabled(enabled: boolean): Promise<mixed>,
  changeUserSettings(settings: Object): Promise<mixed>
}

// Currencies supported by various swap plugins:
export type EdgeSwapCurrencies = {
  [currencyCode: string]: {
    pluginNames: Array<string>
  }
}

export type EdgeSwapQuote = EdgeSwapPluginQuote & {
  +quoteUri?: string
}

// edge login ----------------------------------------------------------

export type EdgeLoginRequest = {
  +appId: string,
  approve(): Promise<mixed>,

  +displayName: string,
  +displayImageUrl: string | void
}

export type EdgeLobby = {
  +loginRequest: EdgeLoginRequest | void
  // walletRequest: EdgeWalletRequest | void
}

// storage -------------------------------------------------------------

export type EdgeDataStore = {
  deleteItem(storeId: string, itemId: string): Promise<mixed>,
  deleteStore(storeId: string): Promise<mixed>,

  listItemIds(storeId: string): Promise<Array<string>>,
  listStoreIds(): Promise<Array<string>>,

  getItem(storeId: string, itemId: string): Promise<string>,
  setItem(storeId: string, itemId: string, value: string): Promise<mixed>
}

// Deprecated:
export type EdgePluginData = {
  deleteItem(pluginId: string, itemId: string): Promise<mixed>,
  deletePlugin(pluginId: string): Promise<mixed>,

  listItemIds(pluginId: string): Promise<Array<string>>,
  listPluginIds(): Promise<Array<string>>,

  getItem(pluginId: string, itemId: string): Promise<string>,
  setItem(pluginId: string, itemId: string, value: string): Promise<mixed>
}

// account -------------------------------------------------------------

export type EdgeAccountEvents = {}

export type EdgeAccount = {
  +on: Subscriber<EdgeAccountEvents>,
  +watch: Subscriber<EdgeAccount>,

  // Data store:
  +id: string,
  +keys: any,
  +type: string,
  +disklet: Disklet,
  +localDisklet: Disklet,
  sync(): Promise<mixed>,

  // Basic login information:
  +appId: string,
  +loggedIn: boolean,
  +loginKey: string,
  +recoveryKey: string | void, // For email backup
  +username: string,

  // Special-purpose API's:
  +currencyConfig: { [pluginName: string]: EdgeCurrencyConfig },
  +rateCache: EdgeRateCache,
  +swapConfig: { [pluginName: string]: EdgeSwapConfig },
  +dataStore: EdgeDataStore,

  // What login method was used?
  +edgeLogin: boolean,
  +keyLogin: boolean,
  +newAccount: boolean,
  +passwordLogin: boolean,
  +pinLogin: boolean,
  +recoveryLogin: boolean,

  // Change or create credentials:
  changePassword(password: string): Promise<mixed>,
  changePin(opts: {
    pin?: string, // We keep the existing PIN if unspecified
    enableLogin?: boolean // We default to true if unspecified
  }): Promise<string>,
  changeRecovery(
    questions: Array<string>,
    answers: Array<string>
  ): Promise<string>,

  // Verify existing credentials:
  checkPassword(password: string): Promise<boolean>,
  checkPin(pin: string): Promise<boolean>,

  // Remove credentials:
  deletePassword(): Promise<mixed>,
  deletePin(): Promise<mixed>,
  deleteRecovery(): Promise<mixed>,

  // OTP:
  +otpKey: string | void, // OTP is enabled if this exists
  +otpResetDate: string | void, // A reset is requested if this exists
  cancelOtpReset(): Promise<mixed>,
  disableOtp(): Promise<mixed>,
  enableOtp(timeout?: number): Promise<mixed>,

  // Edge login approval:
  fetchLobby(lobbyId: string): Promise<EdgeLobby>,

  // Login management:
  logout(): Promise<mixed>,

  // Master wallet list:
  +allKeys: Array<EdgeWalletInfoFull>,
  changeWalletStates(walletStates: EdgeWalletStates): Promise<mixed>,
  createWallet(type: string, keys: any): Promise<string>,
  getFirstWalletInfo(type: string): ?EdgeWalletInfo,
  getWalletInfo(id: string): ?EdgeWalletInfo,
  listWalletIds(): Array<string>,
  listSplittableWalletTypes(walletId: string): Promise<Array<string>>,
  splitWalletInfo(walletId: string, newWalletType: string): Promise<string>,

  // Currency wallets:
  +activeWalletIds: Array<string>,
  +archivedWalletIds: Array<string>,
  +currencyWallets: { [walletId: string]: EdgeCurrencyWallet },
  createCurrencyWallet(
    type: string,
    opts?: EdgeCreateCurrencyWalletOptions
  ): Promise<EdgeCurrencyWallet>,
  waitForCurrencyWallet(walletId: string): Promise<EdgeCurrencyWallet>,

  // Web compatibility:
  signEthereumTransaction(
    walletId: string,
    transaction: EthereumTransaction
  ): Promise<string>,

  // Swapping:
  fetchSwapCurrencies(): Promise<EdgeSwapCurrencies>,
  fetchSwapQuote(opts: EdgeSwapQuoteOptions): Promise<EdgeSwapQuote>,

  // Deprecated names:
  +pluginData: EdgePluginData,
  +exchangeCache: EdgeRateCache,
  +currencyTools: { [pluginName: string]: EdgeCurrencyConfig },
  +exchangeTools: { [pluginName: string]: EdgeSwapConfig },
  getExchangeCurrencies(): Promise<EdgeSwapCurrencies>,
  getExchangeQuote(opts: EdgeSwapQuoteOptions): Promise<EdgeSwapQuote>
}

// ---------------------------------------------------------------------
// context types
// ---------------------------------------------------------------------

export type EdgeCorePluginFactory =
  | EdgeCurrencyPluginFactory
  | EdgeExchangePluginFactory

export type EdgeContextCallbacks = {
  +onError?: (e: Error) => mixed,
  +onExchangeUpdate?: () => mixed
}

export type EdgeContextOptions = {
  apiKey: string,
  appId: string,
  authServer?: string,
  callbacks?: EdgeContextCallbacks,
  hideKeys?: boolean,
  path?: string, // Only used on node.js
  plugins?: Array<EdgeCorePluginFactory>,
  shapeshiftKey?: string,
<<<<<<< HEAD
  changellyInit?: { apiKey: string, secret: string },
  faastInit?: { affiliateId: string, affiliateMargin?: number },
=======
  changeNowKey?: string,
  changellyInit?: { apiKey: string, secret: string }
}
>>>>>>> 316a272c

export type EdgeFakeContextOptions = EdgeContextOptions & {
  localFakeUser?: boolean,
  offline?: boolean,
  tempNoBridge$?: boolean
}

// parameters ----------------------------------------------------------

export type EdgeEdgeLoginOptions = EdgeAccountOptions & {
  // Deprecated. The info server handles these now:
  displayImageUrl?: string,
  displayName?: string,

  // Deprecated (will crash in bridged contexts):
  onProcessLogin?: (username: string) => mixed,
  onLogin?: (e?: Error, account?: EdgeAccount) => mixed
}

export type EdgeLoginMessages = {
  [username: string]: {
    otpResetPending: boolean,
    recovery2Corrupt: boolean
  }
}

export type EdgePasswordRules = {
  secondsToCrack: number,
  tooShort: boolean,
  noNumber: boolean,
  noLowerCase: boolean,
  noUpperCase: boolean,
  passed: boolean
}

export type EdgePendingEdgeLogin = {
  +id: string,
  cancelRequest(): void
}

export type EdgeUserInfo = {
  pinLoginEnabled: boolean,
  username: string
}

// context -------------------------------------------------------------

export type EdgeContextEvents = {
  error: Error,
  login: EdgeAccount,
  loginStart: { username: string },
  loginError: { error: Error }
}

export type EdgeContext = {
  +on: Subscriber<EdgeContextEvents>,
  +watch: Subscriber<EdgeContext>,

  +appId: string,

  // Local user management:
  localUsers: Array<EdgeUserInfo>,
  fixUsername(username: string): string,
  listUsernames(): Promise<Array<string>>,
  deleteLocalAccount(username: string): Promise<mixed>,

  // Account creation:
  usernameAvailable(username: string): Promise<boolean>,
  createAccount(
    username: string,
    password?: string,
    pin?: string,
    opts?: EdgeAccountOptions
  ): Promise<EdgeAccount>,

  // Edge login:
  requestEdgeLogin(opts: EdgeEdgeLoginOptions): Promise<EdgePendingEdgeLogin>,

  // Fingerprint login:
  loginWithKey(
    username: string,
    loginKey: string,
    opts?: EdgeAccountOptions
  ): Promise<EdgeAccount>,

  // Password login:
  checkPasswordRules(password: string): EdgePasswordRules,
  loginWithPassword(
    username: string,
    password: string,
    opts?: EdgeAccountOptions
  ): Promise<EdgeAccount>,

  // PIN login:
  pinLoginEnabled(username: string): Promise<boolean>,
  loginWithPIN(
    username: string,
    pin: string,
    opts?: EdgeAccountOptions
  ): Promise<EdgeAccount>,

  // Recovery2 login:
  getRecovery2Key(username: string): Promise<string>,
  loginWithRecovery2(
    recovery2Key: string,
    username: string,
    answers: Array<string>,
    opts?: EdgeAccountOptions
  ): Promise<EdgeAccount>,
  fetchRecovery2Questions(
    recovery2Key: string,
    username: string
  ): Promise<Array<string>>,
  listRecoveryQuestionChoices(): Promise<Array<string>>,

  // OTP stuff:
  requestOtpReset(username: string, otpResetToken: string): Promise<Date>,
  fetchLoginMessages(): Promise<EdgeLoginMessages>
}

// ---------------------------------------------------------------------
// legacy names
// ---------------------------------------------------------------------

export type {
  EdgeConsole as AbcConsole,
  EdgeScryptFunction as AbcScryptFunction,
  EdgeSecp256k1 as AbcSecp256k1,
  EdgePbkdf2 as AbcPbkdf2,
  EdgeIo as AbcIo,
  EdgeCorePluginFactory as AbcCorePluginFactory,
  EdgeCorePluginOptions as AbcCorePluginOptions,
  EdgeContextCallbacks as AbcContextCallbacks,
  EdgeContextOptions as AbcContextOptions,
  EdgeContext as AbcContext,
  EdgePasswordRules as AbcPasswordRules,
  EdgePendingEdgeLogin as AbcEdgeLoginRequest,
  EdgeEdgeLoginOptions as AbcEdgeLoginOptions,
  EdgeLoginMessages as AbcLoginMessages,
  EdgeWalletInfo as AbcWalletInfo,
  EdgeWalletInfoFull as AbcWalletInfoFull,
  EdgeWalletState as AbcWalletState,
  EdgeWalletStates as AbcWalletStates,
  EdgeAccountCallbacks as AbcAccountCallbacks,
  EdgeAccountOptions as AbcAccountOptions,
  EdgeCreateCurrencyWalletOptions as AbcCreateCurrencyWalletOptions,
  EdgeAccount as AbcAccount,
  EdgeLobby as AbcLobby,
  EdgeLoginRequest as AbcLoginRequest,
  EdgeCurrencyWallet as AbcCurrencyWallet,
  EdgeMetadata as AbcMetadata,
  EdgeSpendTarget as AbcSpendTarget,
  EdgeSpendInfo as AbcSpendInfo,
  EdgeTransaction as AbcTransaction,
  EdgeDenomination as AbcDenomination,
  EdgeMetaToken as AbcMetaToken,
  EdgeCurrencyInfo as AbcCurrencyInfo,
  EdgeParsedUri as AbcParsedUri,
  EdgeEncodeUri as AbcEncodeUri,
  EdgeFreshAddress as AbcFreshAddress,
  EdgeDataDump as AbcDataDump,
  EdgeReceiveAddress as AbcReceiveAddress,
  EdgeCurrencyEngineCallbacks as AbcCurrencyEngineCallbacks,
  EdgeCurrencyEngineOptions as AbcCurrencyEngineOptions,
  EdgeCurrencyEngine as AbcCurrencyEngine,
  EdgeCurrencyPlugin as AbcCurrencyPlugin,
  EdgeCurrencyPluginFactory as AbcCurrencyPluginFactory,
  EdgeExchangePairHint as AbcExchangePairHint,
  EdgeExchangePair as AbcExchangePair,
  EdgeExchangePlugin as AbcExchangePlugin,
  EdgeExchangePluginFactory as AbcExchangePluginFactory,
  // Wrong names:
  EdgeCorePluginFactory as AbcCorePlugin,
  EdgeContextOptions as AbcMakeContextOpts,
  EdgeCurrencyEngineOptions as AbcMakeEngineOptions,
  EdgeCurrencyEngineCallbacks as AbcCurrencyPluginCallbacks,
  EdgePendingEdgeLogin as EdgeEdgeLoginRequest
}<|MERGE_RESOLUTION|>--- conflicted
+++ resolved
@@ -866,14 +866,10 @@
   path?: string, // Only used on node.js
   plugins?: Array<EdgeCorePluginFactory>,
   shapeshiftKey?: string,
-<<<<<<< HEAD
+  changeNowKey?: string,
   changellyInit?: { apiKey: string, secret: string },
-  faastInit?: { affiliateId: string, affiliateMargin?: number },
-=======
-  changeNowKey?: string,
-  changellyInit?: { apiKey: string, secret: string }
-}
->>>>>>> 316a272c
+  faastInit?: { affiliateId: string, affiliateMargin?: number }
+}
 
 export type EdgeFakeContextOptions = EdgeContextOptions & {
   localFakeUser?: boolean,
